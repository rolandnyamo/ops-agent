const { S3Client, GetObjectCommand, PutObjectCommand, DeleteObjectCommand } = require('@aws-sdk/client-s3');
const { DynamoDBClient, GetItemCommand, UpdateItemCommand } = require('@aws-sdk/client-dynamodb');
const { SQSClient, SendMessageCommand, SendMessageBatchCommand } = require('@aws-sdk/client-sqs');
const { marshall, unmarshall } = require('@aws-sdk/util-dynamodb');
<<<<<<< HEAD
=======
const { prepareTranslationDocument, assembleHtmlDocument } = require('./helpers/documentParser');
const { persistAssetsAndAnchors } = require('./helpers/assetStore');
const { getTranslationEngine } = require('./helpers/translationEngine');
const { ensureChunkSource, listChunks, updateChunkState, summariseChunks, deleteAllChunks } = require('./helpers/translationStore');
const { sendJobNotification } = require('./helpers/notifications');
>>>>>>> 7a3f240a
const { appendJobLog } = require('./helpers/jobLogs');
const { sendJobNotification } = require('./helpers/notifications');
const { createModeHandlers } = require('./helpers/translationWorkerModes');

const s3 = new S3Client({});
const ddb = new DynamoDBClient({});
const sqs = new SQSClient({});

const RAW_BUCKET = process.env.RAW_BUCKET;
const DOCS_TABLE = process.env.DOCS_TABLE;
const QUEUE_URL = process.env.TRANSLATION_QUEUE_URL;

function now() {
  return new Date().toISOString();
}

async function readObject(bucket, key) {
  const res = await s3.send(new GetObjectCommand({ Bucket: bucket, Key: key }));
  const buffer = Buffer.from(await res.Body.transformToByteArray());
  const contentType = res.ContentType || undefined;
  return { buffer, contentType };
}

async function putObject(bucket, key, body, contentType) {
  await s3.send(new PutObjectCommand({ Bucket: bucket, Key: key, Body: body, ContentType: contentType }));
}

async function sendQueueMessage(payload) {
  if (!QUEUE_URL) {
    console.warn('sendQueueMessage called without TRANSLATION_QUEUE_URL');
    return;
  }
  await sqs.send(new SendMessageCommand({
    QueueUrl: QUEUE_URL,
    MessageBody: JSON.stringify(payload)
  }));
}

async function sendQueueBatch(messages) {
  if (!QUEUE_URL || !Array.isArray(messages) || !messages.length) {
    if (!QUEUE_URL) {
      console.warn('sendQueueBatch called without TRANSLATION_QUEUE_URL');
    }
    return;
  }
  const copy = Array.from(messages, (msg) => JSON.stringify(msg));
  let index = 0;
  while (index < copy.length) {
    const batch = copy.slice(index, index + 10);
    const entries = batch.map((body, idx) => ({
      Id: `${index + idx}`,
      MessageBody: body
    }));
    await sqs.send(new SendMessageBatchCommand({ QueueUrl: QUEUE_URL, Entries: entries }));
    index += 10;
  }
}

async function failTranslation({ translationId, ownerId, errorMessage, context, fileName, attempt }) {
  if (!translationId) return;
  console.error('translationWorker failure', { translationId, ownerId, errorMessage, context });
  try {
    await updateTranslationItem(translationId, ownerId, {
      status: 'FAILED',
      errorMessage: errorMessage?.slice(0, 2000) || 'Translation failed',
      errorContext: context ? JSON.stringify(context).slice(0, 4000) : undefined
    });
    await sendJobNotification({
      jobType: 'translation',
      status: 'failed',
      fileName,
      jobId: translationId,
      ownerId
    });
    await recordLog({
      translationId,
      ownerId,
      category: 'processing',
      stage: 'failure',
      eventType: 'failed',
      status: 'FAILED',
      message: errorMessage || 'Translation failed',
      metadata: context ? { context } : undefined,
      failureReason: errorMessage || 'Translation failed',
      attempt
    });
  } catch (inner) {
    console.error('translationWorker failed to persist error state', inner);
  }
}

async function getTranslationItem(translationId, ownerId = 'default') {
  if (!DOCS_TABLE) {
    throw new Error('DOCS_TABLE not configured');
  }
  const key = { PK: `TRANSLATION#${translationId}`, SK: `TRANSLATION#${ownerId}` };
  const res = await ddb.send(new GetItemCommand({ TableName: DOCS_TABLE, Key: marshall(key) }));
  if (!res.Item) {
    throw new Error(`Translation ${translationId} not found`);
  }
  return unmarshall(res.Item);
}

async function updateTranslationItem(translationId, ownerId = 'default', patch) {
  if (!DOCS_TABLE) {
    throw new Error('DOCS_TABLE not configured');
  }
  const names = { '#u': 'updatedAt' };
  const values = { ':u': now() };
  const sets = ['#u = :u'];
  for (const [key, value] of Object.entries(patch || {})) {
    names[`#${key}`] = key;
    values[`:${key}`] = value;
    sets.push(`#${key} = :${key}`);
  }
  if (patch && Object.prototype.hasOwnProperty.call(patch, 'status')) {
    names['#SK1'] = 'SK1';
    values[':sk1'] = `STATUS#${patch.status}`;
    sets.push('#SK1 = :sk1');
  }
  await ddb.send(new UpdateItemCommand({
    TableName: DOCS_TABLE,
    Key: marshall({ PK: `TRANSLATION#${translationId}`, SK: `TRANSLATION#${ownerId}` }),
    UpdateExpression: `SET ${sets.join(', ')}`,
    ExpressionAttributeNames: names,
    ExpressionAttributeValues: marshall(values)
  }));
}

async function recordLog(entry) {
  try {
    await appendJobLog({
      jobType: 'translation',
      jobId: entry.translationId,
      ownerId: entry.ownerId,
      category: entry.category,
      stage: entry.stage,
      eventType: entry.eventType,
      status: entry.status,
      statusCode: entry.statusCode,
      message: entry.message,
      actor: entry.actor || { type: 'system', source: 'translation-worker', role: 'system' },
      metadata: entry.metadata,
      context: entry.context,
      attempt: entry.attempt,
      retryCount: entry.retryCount,
      failureReason: entry.failureReason,
      chunkProgress: entry.chunkProgress
    });
  } catch (err) {
    console.warn('translationWorker log append failed', err?.message || err);
  }
}

<<<<<<< HEAD
const modeHandlers = createModeHandlers({
  RAW_BUCKET,
  DOCS_TABLE,
  queueUrl: QUEUE_URL,
  s3,
  ddb,
  sqs,
  now,
  readObject,
  putObject,
  failTranslation,
  getTranslationItem,
  updateTranslationItem,
  recordLog,
  sendQueueMessage,
  sendQueueBatch,
  sendJobNotification
});

async function handlePayload(payload, meta = {}) {
  if (!payload || typeof payload !== 'object') {
    console.warn('handlePayload received invalid payload', { payload, meta });
=======
async function deleteObject(key) {
  if (!RAW_BUCKET || !key) return;
  try {
    await s3.send(new DeleteObjectCommand({ Bucket: RAW_BUCKET, Key: key }));
  } catch (err) {
    console.warn('translationWorker failed to delete object', { key, error: err?.message || err });
  }
}

async function captureChunkSnapshot(translationId, ownerId, existingChunks) {
  if (existingChunks && existingChunks.length) {
    return {
      chunks: existingChunks,
      summary: summariseChunks(existingChunks)
    };
  }
  const chunks = await listChunks(translationId, ownerId);
  return {
    chunks,
    summary: summariseChunks(chunks)
  };
}

async function finalisePause({ translationId, ownerId, item, summary }) {
  const pausedAt = now();
  const progress = summary ? {
    completed: summary.completed,
    failed: summary.failed,
    total: summary.total
  } : null;
  await updateTranslationItem(translationId, ownerId, {
    status: 'PAUSED',
    pausedAt,
    pausedBy: item.pauseRequestedBy || null,
    pausedByEmail: item.pauseRequestedByEmail || null,
    pausedBySub: item.pauseRequestedBySub || null,
    pauseRequestedAt: item.pauseRequestedAt || pausedAt,
    processedChunks: summary ? summary.completed : item.processedChunks || 0,
    failedChunks: summary ? summary.failed : item.failedChunks || 0,
    healthCheckRetries: 0,
    healthCheckReason: null
  });
  await recordLog({
    translationId,
    ownerId,
    category: 'processing-control',
    stage: 'pause',
    eventType: 'paused',
    status: 'PAUSED',
    message: 'Translation paused by administrator request',
    metadata: {
      requestedBy: item.pauseRequestedBy || null
    },
    chunkProgress: progress
  });
  await sendJobNotification({
    jobType: 'translation',
    status: 'paused',
    fileName: item.originalFilename || item.title || translationId,
    jobId: translationId,
    ownerId
  });
}

async function cleanupCancelledTranslation({ translationId, ownerId, item, summary }) {
  const cancelledAt = now();
  const progress = summary ? {
    completed: summary.completed,
    failed: summary.failed,
    total: summary.total
  } : null;
  const keysToDelete = Array.from(new Set([
    item.chunkFileKey,
    item.machineFileKey,
    item.translatedFileKey,
    item.translatedHtmlKey,
    `translations/chunks/${ownerId}/${translationId}.json`,
    `translations/machine/${ownerId}/${translationId}.html`,
    `translations/output/${ownerId}/${translationId}.html`,
    `translations/output/${ownerId}/${translationId}.docx`
  ].filter(Boolean)));
  await Promise.all(keysToDelete.map(deleteObject));
  await deleteAllChunks(translationId, ownerId);
  await updateTranslationItem(translationId, ownerId, {
    status: 'CANCELLED',
    cancelledAt,
    cancelledBy: item.cancelRequestedBy || null,
    cancelledByEmail: item.cancelRequestedByEmail || null,
    cancelledBySub: item.cancelRequestedBySub || null,
    cancelReason: item.cancelReason || null,
    chunkFileKey: null,
    machineFileKey: null,
    translatedFileKey: null,
    translatedHtmlKey: null,
    processedChunks: summary ? summary.completed : item.processedChunks || 0,
    failedChunks: summary ? summary.failed : item.failedChunks || 0,
    healthCheckRetries: 0,
    healthCheckReason: null
  });
  await recordLog({
    translationId,
    ownerId,
    category: 'processing-control',
    stage: 'cancel',
    eventType: 'cancelled',
    status: 'CANCELLED',
    message: 'Translation cancelled by administrator request',
    metadata: {
      requestedBy: item.cancelRequestedBy || null,
      reason: item.cancelReason || null
    },
    chunkProgress: progress
  });
  await sendJobNotification({
    jobType: 'translation',
    status: 'cancelled',
    fileName: item.originalFilename || item.title || translationId,
    jobId: translationId,
    ownerId
  });
}

async function enforceControlSignals({ translationId, ownerId, itemSnapshot, chunkRecords }) {
  const item = itemSnapshot || await getTranslationItem(translationId, ownerId);
  if (item.status === 'CANCELLED') {
    return { action: 'cancelled', item };
  }
  if (item.status === 'CANCEL_REQUESTED') {
    const { summary } = await captureChunkSnapshot(translationId, ownerId, chunkRecords);
    await cleanupCancelledTranslation({ translationId, ownerId, item, summary });
    return { action: 'cancelled', item };
  }
  if (item.status === 'PAUSED') {
    return { action: 'paused', item };
  }
  if (item.status === 'PAUSE_REQUESTED') {
    const { summary } = await captureChunkSnapshot(translationId, ownerId, chunkRecords);
    await finalisePause({ translationId, ownerId, item, summary });
    return { action: 'paused', item };
  }
  return { action: 'continue', item };
}

exports.handler = async (event) => {
  const detail = event?.detail || {};
  const translationId = detail.translationId;
  const ownerId = detail.ownerId || 'default';
  if (!translationId) {
    console.warn('translationWorker invoked without translationId');
    return;
  }

  if (!RAW_BUCKET) {
    await failTranslation({ translationId, ownerId, errorMessage: 'RAW_BUCKET not configured' });
>>>>>>> 7a3f240a
    return;
  }
  const action = String(payload.action || payload.mode || 'start').toLowerCase();
  const handler = modeHandlers[action];
  if (!handler) {
    console.warn('translationWorker received unsupported action', { action, payload });
    return;
  }
  await handler(payload, meta);
}

<<<<<<< HEAD
exports.handler = async (event) => {
  const records = Array.isArray(event?.Records) ? event.Records : null;
  if (records && records.length) {
    for (const record of records) {
      let payload;
=======
  let item;
  try {
    console.log('translationWorker start', { translationId, ownerId, detail });
    item = await getTranslationItem(translationId, ownerId);
    let control = await enforceControlSignals({ translationId, ownerId, itemSnapshot: item });
    if (control.action !== 'continue') {
      console.log('translationWorker exiting due to control signal', { translationId, action: control.action });
      return;
    }
    item = control.item;
    const attempt = Number(item.healthCheckRetries || 0) + 1;
    const originalKey = item.originalFileKey;
    if (!originalKey) {
      await failTranslation({ translationId, ownerId, errorMessage: 'Original file key missing on translation item', context: item, fileName: item?.originalFilename, attempt });
      return;
    }

    const startedAt = item.startedAt || now();
    await updateTranslationItem(translationId, ownerId, { status: 'PROCESSING', startedAt, pausedAt: null, pausedBy: null, pausedByEmail: null, pausedBySub: null });
    await recordLog({
      translationId,
      ownerId,
      category: 'processing-kickoff',
      stage: 'start',
      eventType: 'processing-started',
      status: 'PROCESSING',
      message: 'Translation processing started',
      metadata: { startedAt },
      attempt
    });

    control = await enforceControlSignals({ translationId, ownerId });
    if (control.action !== 'continue') {
      console.log('translationWorker exiting due to control signal after kickoff', { translationId, action: control.action });
      return;
    }
    item = control.item;

    let buffer, contentType;
    try {
      ({ buffer, contentType } = await readObject(RAW_BUCKET, originalKey));
    } catch (readErr) {
      await failTranslation({ translationId, ownerId, errorMessage: 'Failed to read source document from S3', context: { originalKey, error: readErr.message }, fileName: item.originalFilename, attempt });
      return;
    }

    let document;
    try {
      document = await prepareTranslationDocument({
        buffer,
        contentType,
        filename: item.originalFilename || originalKey.split('/').pop() || 'document'
      });
    } catch (parseErr) {
      // Enhanced logging for debugging document parsing errors
      console.error('Document parsing error details:', {
        translationId,
        ownerId,
        filename: item.originalFilename,
        contentType,
        error: parseErr.message,
        stack: parseErr.stack
      });

      // Also log to DynamoDB for audit purposes with enhanced error details
      await recordLog({
        translationId,
        ownerId,
        eventType: 'parsing-error',
        status: 'FAILED',
        message: `Document parsing failed: ${parseErr.message}`,
        metadata: {
          filename: item.originalFilename,
          contentType,
          errorType: parseErr.name || 'ParseError',
          originalError: parseErr.message
        },
        context: {
          parseError: parseErr.message,
          filename: item.originalFilename || originalKey.split('/').pop() || 'document',
          stackTrace: parseErr.stack
        }
      });

      // Provide more specific error messages for common issues
      let errorMessage = 'Failed to prepare translation document';
      if (parseErr.message.includes('bad XRef') ||
          parseErr.message.includes('Invalid PDF') ||
          parseErr.message.includes('PDF parsing failed')) {
        errorMessage = 'PDF file appears to be corrupted or invalid. Please try re-uploading the file or ensure the PDF is not password-protected.';
      } else if (parseErr.message.includes('Unsupported content type')) {
        errorMessage = 'File format not supported for translation. Please upload a PDF, Word document (DOC/DOCX), HTML, RTF, ODT, or text file.';
      } else if (parseErr.message.includes('DOCX parsing error') ||
                 parseErr.message.includes('Cannot read properties of null')) {
        errorMessage = 'Word document parsing error. The file may be corrupted or contain unsupported elements. Please try re-uploading or converting to a different format.';
      }

      await failTranslation({
        translationId,
        ownerId,
        errorMessage,
        context: {
          error: parseErr.message,
          filename: item.originalFilename || originalKey.split('/').pop() || 'document'
        },
        fileName: item.originalFilename,
        attempt
      });
      return;
    }

    await recordLog({
      translationId,
      ownerId,
      category: 'processing-kickoff',
      stage: 'document-parse',
      eventType: 'document-parsed',
      status: 'PROCESSING',
      message: 'Source document parsed for translation',
      metadata: {
        contentType,
        chunkEstimate: Array.isArray(document?.chunks) ? document.chunks.length : 0,
        assetCount: Array.isArray(document?.assets) ? document.assets.length : 0
      },
      attempt
    });

    let assetContext = { assets: [], anchors: [] };
    let enrichedAssets = document.assets || [];
    let resolvedAnchors = document.anchors || [];
    try {
      assetContext = await persistAssetsAndAnchors({
        s3,
        ddb,
        bucket: RAW_BUCKET,
        tableName: DOCS_TABLE,
        translationId,
        ownerId,
        assets: document.assets || [],
        anchors: document.anchors || []
      });
      if (assetContext?.assets?.length) {
        const assetMap = new Map(assetContext.assets.map(asset => [asset.assetId, asset]));
        enrichedAssets = (document.assets || []).map(asset => {
          const stored = assetMap.get(asset.assetId);
          if (!stored) {return asset;}
          return { ...asset, s3Bucket: stored.s3Bucket || null, s3Key: stored.s3Key || null };
        });
      }
      if (assetContext?.anchors?.length) {
        resolvedAnchors = assetContext.anchors;
      }
    } catch (assetErr) {
      await failTranslation({
        translationId,
        ownerId,
        errorMessage: 'Failed to persist asset metadata',
        context: { error: assetErr.message },
        fileName: item.originalFilename
      });
      return;
    }

    await recordLog({
      translationId,
      ownerId,
      category: 'processing',
      stage: 'asset-preparation',
      eventType: 'assets-indexed',
      status: 'PROCESSING',
      message: 'Assets and anchors prepared for translation',
      metadata: {
        assetsStored: assetContext?.assets?.length || enrichedAssets.length || 0,
        anchorsStored: assetContext?.anchors?.length || resolvedAnchors.length || 0
      },
      attempt
    });

    let engine;
    try {
      engine = await getTranslationEngine();
    } catch (engineErr) {
      await failTranslation({ translationId, ownerId, errorMessage: 'Failed to initialise translation engine', context: { error: engineErr.message }, fileName: item.originalFilename, attempt });
      return;
    }

    const existingChunks = await listChunks(translationId, ownerId);
    const byId = new Map();
    for (const stored of existingChunks) {
      if (stored?.chunkId) {
        byId.set(stored.chunkId, stored);
      }
    }

    const pending = [];
    for (const chunk of document.chunks) {
      const stored = await ensureChunkSource({ translationId, ownerId, chunk });
      const record = stored || byId.get(chunk.id) || null;
      if (record?.chunkId) {
        byId.set(record.chunkId, record);
        if (record.status !== 'COMPLETED') {
          pending.push({ chunk, record });
        }
      }
    }

    const chunkSummary = summariseChunks(Array.from(byId.values()));
    await updateTranslationItem(translationId, ownerId, {
      totalChunks: document.chunks.length,
      processedChunks: chunkSummary.completed,
      failedChunks: chunkSummary.failed,
      headHtml: document.headHtml,
      assetCount: enrichedAssets.length
    });

    await recordLog({
      translationId,
      ownerId,
      category: 'chunk-processing',
      stage: 'queue',
      eventType: 'chunks-queued',
      status: 'PROCESSING',
      message: `${pending.length} chunk(s) queued for machine translation`,
      metadata: {
        totalChunks: document.chunks.length,
        pendingChunks: pending.length,
        completedChunks: chunkSummary.completed
      },
      chunkProgress: {
        completed: chunkSummary.completed,
        failed: chunkSummary.failed,
        total: document.chunks.length
      },
      attempt
    });

    control = await enforceControlSignals({ translationId, ownerId, chunkRecords: Array.from(byId.values()) });
    if (control.action !== 'continue') {
      console.log('translationWorker exiting due to control signal before machine translation', { translationId, action: control.action });
      return;
    }
    item = control.item;

    let translations = [];
    if (pending.length) {
>>>>>>> 7a3f240a
      try {
        payload = JSON.parse(record.body);
      } catch (err) {
        console.warn('translationWorker failed to parse SQS message', { messageId: record.messageId, error: err.message });
        continue;
      }
<<<<<<< HEAD
      try {
        await handlePayload(payload, { messageId: record.messageId });
      } catch (err) {
        console.error('translationWorker handler error', { messageId: record.messageId, error: err.message });
      }
=======

      for (const translation of translations) {
        const controlState = await enforceControlSignals({ translationId, ownerId, chunkRecords: Array.from(byId.values()) });
        if (controlState.action !== 'continue') {
          console.log('translationWorker exiting due to control signal during chunk updates', { translationId, action: controlState.action });
          return;
        }
        item = controlState.item;
        const record = byId.get(translation.id) || pending.find(p => p.chunk.id === translation.id)?.record;
        if (!record) {continue;}
        const updated = await updateChunkState({
          translationId,
          ownerId,
          chunkOrder: record.order,
          patch: {
            status: 'COMPLETED',
            machineHtml: translation.translatedHtml || record.sourceHtml,
            provider: translation.provider || engine.name,
            model: translation.model || engine.model,
            lastUpdatedBy: 'machine',
            lastUpdatedAt: now(),
            completedAt: now(),
            errorMessage: null
          }
        });
        if (updated?.chunkId) {
          byId.set(updated.chunkId, updated);
        }
      }

      const machineSummary = summariseChunks(Array.from(byId.values()));
      await recordLog({
        translationId,
        ownerId,
        category: 'chunk-processing',
        stage: 'machine-translation',
        eventType: 'chunks-processed',
        status: 'PROCESSING',
        message: `${translations.length} chunk(s) machine-translated`,
        metadata: {
          provider: engine.name,
          model: engine.model,
          translatedChunks: translations.length
        },
        chunkProgress: {
          completed: machineSummary.completed,
          failed: machineSummary.failed,
          total: machineSummary.total
        },
        attempt
      });
    }

    const finalChunks = Array.from(byId.values()).sort((a, b) => (a.order || 0) - (b.order || 0));
    const finalSummary = summariseChunks(finalChunks);

    control = await enforceControlSignals({ translationId, ownerId, chunkRecords: finalChunks });
    if (control.action !== 'continue') {
      console.log('translationWorker exiting due to control signal before finalisation', { translationId, action: control.action });
      return;
    }
    item = control.item;

    if (finalSummary.total === 0 || finalSummary.completed !== finalSummary.total) {
      await updateTranslationItem(translationId, ownerId, {
        processedChunks: finalSummary.completed,
        failedChunks: finalSummary.failed
      });
      console.warn('translationWorker incomplete progress', {
        translationId,
        ownerId,
        summary: finalSummary
      });
      return;
    }

    const normalizedChunks = finalChunks.map(chunk => ({
      id: chunk.chunkId,
      order: chunk.order,
      blockId: chunk.blockId || chunk.chunkId,
      assetAnchors: chunk.assetAnchors || [],
      sourceHtml: chunk.sourceHtml,
      sourceText: chunk.sourceText,
      machineHtml: chunk.machineHtml,
      reviewerHtml: chunk.reviewerHtml || null,
      provider: chunk.provider || engine.name,
      model: chunk.model || engine.model,
      lastUpdatedBy: chunk.lastUpdatedBy || 'machine',
      lastUpdatedAt: chunk.lastUpdatedAt || chunk.updatedAt || now(),
      reviewerName: chunk.reviewerName || null
    }));

    const serializedAssets = assetContext.assets && assetContext.assets.length
      ? assetContext.assets
      : enrichedAssets.map(asset => ({
        assetId: asset.assetId,
        mime: asset.mime,
        bytes: asset.bytes ?? (asset.buffer ? asset.buffer.length : 0),
        widthPx: asset.widthPx || null,
        heightPx: asset.heightPx || null,
        keepOriginalLanguage: Boolean(asset.keepOriginalLanguage),
        altText: asset.altText || '',
        caption: asset.caption || null,
        s3Bucket: asset.s3Bucket || null,
        s3Key: asset.s3Key || null,
        originalName: asset.originalName || null
      }));

    const serializedAnchors = assetContext.anchors && assetContext.anchors.length
      ? assetContext.anchors
      : resolvedAnchors;

    const payload = {
      translationId,
      generatedAt: now(),
      sourceLanguage: item.sourceLanguage,
      targetLanguage: item.targetLanguage,
      provider: engine.name,
      model: engine.model,
      headHtml: document.headHtml,
      chunks: normalizedChunks,
      assets: serializedAssets,
      anchors: serializedAnchors
    };

    const chunkKey = `translations/chunks/${ownerId}/${translationId}.json`;
    try {
      await putObject(RAW_BUCKET, chunkKey, JSON.stringify(payload), 'application/json');
      console.log('translationWorker chunks stored', { translationId, chunkKey, chunkCount: payload.chunks.length });
      await recordLog({
        translationId,
        ownerId,
        category: 'reassembly',
        stage: 'chunk-persist',
        eventType: 'chunk-payload-stored',
        status: 'PROCESSING',
        message: 'Chunk payload persisted to storage',
        metadata: {
          chunkKey,
          chunkCount: payload.chunks.length
        },
        chunkProgress: {
          completed: payload.chunks.length,
          failed: 0,
          total: payload.chunks.length
        }
      });
    } catch (chunkErr) {
      await failTranslation({ translationId, ownerId, errorMessage: 'Failed to persist translation chunks', context: { chunkKey, error: chunkErr.message }, fileName: item.originalFilename, attempt });
      return;
    }

    const machineHtml = assembleHtmlDocument({
      headHtml: document.headHtml,
      chunks: normalizedChunks,
      assets: enrichedAssets,
      anchors: resolvedAnchors
    });
    const machineKey = `translations/machine/${ownerId}/${translationId}.html`;
    try {
      await putObject(RAW_BUCKET, machineKey, machineHtml, 'text/html');
      console.log('translationWorker machine HTML stored', { translationId, machineKey, length: machineHtml.length });
      await recordLog({
        translationId,
        ownerId,
        category: 'reassembly',
        stage: 'machine-output',
        eventType: 'machine-html-stored',
        status: 'PROCESSING',
        message: 'Machine translated HTML stored',
        metadata: {
          machineKey,
          htmlLength: machineHtml.length
        }
      });
    } catch (htmlErr) {
      await failTranslation({ translationId, ownerId, errorMessage: 'Failed to persist machine translated HTML', context: { machineKey, error: htmlErr.message }, fileName: item.originalFilename, attempt });
      return;
>>>>>>> 7a3f240a
    }
    return;
  }

  if (event?.detail) {
    const payload = { ...event.detail, action: event.detail.action || 'start' };
    await handlePayload(payload, { legacyEvent: true });
    return;
  }

  console.warn('translationWorker invoked with unexpected event shape', { event });
};<|MERGE_RESOLUTION|>--- conflicted
+++ resolved
@@ -2,14 +2,6 @@
 const { DynamoDBClient, GetItemCommand, UpdateItemCommand } = require('@aws-sdk/client-dynamodb');
 const { SQSClient, SendMessageCommand, SendMessageBatchCommand } = require('@aws-sdk/client-sqs');
 const { marshall, unmarshall } = require('@aws-sdk/util-dynamodb');
-<<<<<<< HEAD
-=======
-const { prepareTranslationDocument, assembleHtmlDocument } = require('./helpers/documentParser');
-const { persistAssetsAndAnchors } = require('./helpers/assetStore');
-const { getTranslationEngine } = require('./helpers/translationEngine');
-const { ensureChunkSource, listChunks, updateChunkState, summariseChunks, deleteAllChunks } = require('./helpers/translationStore');
-const { sendJobNotification } = require('./helpers/notifications');
->>>>>>> 7a3f240a
 const { appendJobLog } = require('./helpers/jobLogs');
 const { sendJobNotification } = require('./helpers/notifications');
 const { createModeHandlers } = require('./helpers/translationWorkerModes');
@@ -164,7 +156,6 @@
   }
 }
 
-<<<<<<< HEAD
 const modeHandlers = createModeHandlers({
   RAW_BUCKET,
   DOCS_TABLE,
@@ -187,162 +178,6 @@
 async function handlePayload(payload, meta = {}) {
   if (!payload || typeof payload !== 'object') {
     console.warn('handlePayload received invalid payload', { payload, meta });
-=======
-async function deleteObject(key) {
-  if (!RAW_BUCKET || !key) return;
-  try {
-    await s3.send(new DeleteObjectCommand({ Bucket: RAW_BUCKET, Key: key }));
-  } catch (err) {
-    console.warn('translationWorker failed to delete object', { key, error: err?.message || err });
-  }
-}
-
-async function captureChunkSnapshot(translationId, ownerId, existingChunks) {
-  if (existingChunks && existingChunks.length) {
-    return {
-      chunks: existingChunks,
-      summary: summariseChunks(existingChunks)
-    };
-  }
-  const chunks = await listChunks(translationId, ownerId);
-  return {
-    chunks,
-    summary: summariseChunks(chunks)
-  };
-}
-
-async function finalisePause({ translationId, ownerId, item, summary }) {
-  const pausedAt = now();
-  const progress = summary ? {
-    completed: summary.completed,
-    failed: summary.failed,
-    total: summary.total
-  } : null;
-  await updateTranslationItem(translationId, ownerId, {
-    status: 'PAUSED',
-    pausedAt,
-    pausedBy: item.pauseRequestedBy || null,
-    pausedByEmail: item.pauseRequestedByEmail || null,
-    pausedBySub: item.pauseRequestedBySub || null,
-    pauseRequestedAt: item.pauseRequestedAt || pausedAt,
-    processedChunks: summary ? summary.completed : item.processedChunks || 0,
-    failedChunks: summary ? summary.failed : item.failedChunks || 0,
-    healthCheckRetries: 0,
-    healthCheckReason: null
-  });
-  await recordLog({
-    translationId,
-    ownerId,
-    category: 'processing-control',
-    stage: 'pause',
-    eventType: 'paused',
-    status: 'PAUSED',
-    message: 'Translation paused by administrator request',
-    metadata: {
-      requestedBy: item.pauseRequestedBy || null
-    },
-    chunkProgress: progress
-  });
-  await sendJobNotification({
-    jobType: 'translation',
-    status: 'paused',
-    fileName: item.originalFilename || item.title || translationId,
-    jobId: translationId,
-    ownerId
-  });
-}
-
-async function cleanupCancelledTranslation({ translationId, ownerId, item, summary }) {
-  const cancelledAt = now();
-  const progress = summary ? {
-    completed: summary.completed,
-    failed: summary.failed,
-    total: summary.total
-  } : null;
-  const keysToDelete = Array.from(new Set([
-    item.chunkFileKey,
-    item.machineFileKey,
-    item.translatedFileKey,
-    item.translatedHtmlKey,
-    `translations/chunks/${ownerId}/${translationId}.json`,
-    `translations/machine/${ownerId}/${translationId}.html`,
-    `translations/output/${ownerId}/${translationId}.html`,
-    `translations/output/${ownerId}/${translationId}.docx`
-  ].filter(Boolean)));
-  await Promise.all(keysToDelete.map(deleteObject));
-  await deleteAllChunks(translationId, ownerId);
-  await updateTranslationItem(translationId, ownerId, {
-    status: 'CANCELLED',
-    cancelledAt,
-    cancelledBy: item.cancelRequestedBy || null,
-    cancelledByEmail: item.cancelRequestedByEmail || null,
-    cancelledBySub: item.cancelRequestedBySub || null,
-    cancelReason: item.cancelReason || null,
-    chunkFileKey: null,
-    machineFileKey: null,
-    translatedFileKey: null,
-    translatedHtmlKey: null,
-    processedChunks: summary ? summary.completed : item.processedChunks || 0,
-    failedChunks: summary ? summary.failed : item.failedChunks || 0,
-    healthCheckRetries: 0,
-    healthCheckReason: null
-  });
-  await recordLog({
-    translationId,
-    ownerId,
-    category: 'processing-control',
-    stage: 'cancel',
-    eventType: 'cancelled',
-    status: 'CANCELLED',
-    message: 'Translation cancelled by administrator request',
-    metadata: {
-      requestedBy: item.cancelRequestedBy || null,
-      reason: item.cancelReason || null
-    },
-    chunkProgress: progress
-  });
-  await sendJobNotification({
-    jobType: 'translation',
-    status: 'cancelled',
-    fileName: item.originalFilename || item.title || translationId,
-    jobId: translationId,
-    ownerId
-  });
-}
-
-async function enforceControlSignals({ translationId, ownerId, itemSnapshot, chunkRecords }) {
-  const item = itemSnapshot || await getTranslationItem(translationId, ownerId);
-  if (item.status === 'CANCELLED') {
-    return { action: 'cancelled', item };
-  }
-  if (item.status === 'CANCEL_REQUESTED') {
-    const { summary } = await captureChunkSnapshot(translationId, ownerId, chunkRecords);
-    await cleanupCancelledTranslation({ translationId, ownerId, item, summary });
-    return { action: 'cancelled', item };
-  }
-  if (item.status === 'PAUSED') {
-    return { action: 'paused', item };
-  }
-  if (item.status === 'PAUSE_REQUESTED') {
-    const { summary } = await captureChunkSnapshot(translationId, ownerId, chunkRecords);
-    await finalisePause({ translationId, ownerId, item, summary });
-    return { action: 'paused', item };
-  }
-  return { action: 'continue', item };
-}
-
-exports.handler = async (event) => {
-  const detail = event?.detail || {};
-  const translationId = detail.translationId;
-  const ownerId = detail.ownerId || 'default';
-  if (!translationId) {
-    console.warn('translationWorker invoked without translationId');
-    return;
-  }
-
-  if (!RAW_BUCKET) {
-    await failTranslation({ translationId, ownerId, errorMessage: 'RAW_BUCKET not configured' });
->>>>>>> 7a3f240a
     return;
   }
   const action = String(payload.action || payload.mode || 'start').toLowerCase();
@@ -354,451 +189,22 @@
   await handler(payload, meta);
 }
 
-<<<<<<< HEAD
 exports.handler = async (event) => {
   const records = Array.isArray(event?.Records) ? event.Records : null;
   if (records && records.length) {
     for (const record of records) {
       let payload;
-=======
-  let item;
-  try {
-    console.log('translationWorker start', { translationId, ownerId, detail });
-    item = await getTranslationItem(translationId, ownerId);
-    let control = await enforceControlSignals({ translationId, ownerId, itemSnapshot: item });
-    if (control.action !== 'continue') {
-      console.log('translationWorker exiting due to control signal', { translationId, action: control.action });
-      return;
-    }
-    item = control.item;
-    const attempt = Number(item.healthCheckRetries || 0) + 1;
-    const originalKey = item.originalFileKey;
-    if (!originalKey) {
-      await failTranslation({ translationId, ownerId, errorMessage: 'Original file key missing on translation item', context: item, fileName: item?.originalFilename, attempt });
-      return;
-    }
-
-    const startedAt = item.startedAt || now();
-    await updateTranslationItem(translationId, ownerId, { status: 'PROCESSING', startedAt, pausedAt: null, pausedBy: null, pausedByEmail: null, pausedBySub: null });
-    await recordLog({
-      translationId,
-      ownerId,
-      category: 'processing-kickoff',
-      stage: 'start',
-      eventType: 'processing-started',
-      status: 'PROCESSING',
-      message: 'Translation processing started',
-      metadata: { startedAt },
-      attempt
-    });
-
-    control = await enforceControlSignals({ translationId, ownerId });
-    if (control.action !== 'continue') {
-      console.log('translationWorker exiting due to control signal after kickoff', { translationId, action: control.action });
-      return;
-    }
-    item = control.item;
-
-    let buffer, contentType;
-    try {
-      ({ buffer, contentType } = await readObject(RAW_BUCKET, originalKey));
-    } catch (readErr) {
-      await failTranslation({ translationId, ownerId, errorMessage: 'Failed to read source document from S3', context: { originalKey, error: readErr.message }, fileName: item.originalFilename, attempt });
-      return;
-    }
-
-    let document;
-    try {
-      document = await prepareTranslationDocument({
-        buffer,
-        contentType,
-        filename: item.originalFilename || originalKey.split('/').pop() || 'document'
-      });
-    } catch (parseErr) {
-      // Enhanced logging for debugging document parsing errors
-      console.error('Document parsing error details:', {
-        translationId,
-        ownerId,
-        filename: item.originalFilename,
-        contentType,
-        error: parseErr.message,
-        stack: parseErr.stack
-      });
-
-      // Also log to DynamoDB for audit purposes with enhanced error details
-      await recordLog({
-        translationId,
-        ownerId,
-        eventType: 'parsing-error',
-        status: 'FAILED',
-        message: `Document parsing failed: ${parseErr.message}`,
-        metadata: {
-          filename: item.originalFilename,
-          contentType,
-          errorType: parseErr.name || 'ParseError',
-          originalError: parseErr.message
-        },
-        context: {
-          parseError: parseErr.message,
-          filename: item.originalFilename || originalKey.split('/').pop() || 'document',
-          stackTrace: parseErr.stack
-        }
-      });
-
-      // Provide more specific error messages for common issues
-      let errorMessage = 'Failed to prepare translation document';
-      if (parseErr.message.includes('bad XRef') ||
-          parseErr.message.includes('Invalid PDF') ||
-          parseErr.message.includes('PDF parsing failed')) {
-        errorMessage = 'PDF file appears to be corrupted or invalid. Please try re-uploading the file or ensure the PDF is not password-protected.';
-      } else if (parseErr.message.includes('Unsupported content type')) {
-        errorMessage = 'File format not supported for translation. Please upload a PDF, Word document (DOC/DOCX), HTML, RTF, ODT, or text file.';
-      } else if (parseErr.message.includes('DOCX parsing error') ||
-                 parseErr.message.includes('Cannot read properties of null')) {
-        errorMessage = 'Word document parsing error. The file may be corrupted or contain unsupported elements. Please try re-uploading or converting to a different format.';
-      }
-
-      await failTranslation({
-        translationId,
-        ownerId,
-        errorMessage,
-        context: {
-          error: parseErr.message,
-          filename: item.originalFilename || originalKey.split('/').pop() || 'document'
-        },
-        fileName: item.originalFilename,
-        attempt
-      });
-      return;
-    }
-
-    await recordLog({
-      translationId,
-      ownerId,
-      category: 'processing-kickoff',
-      stage: 'document-parse',
-      eventType: 'document-parsed',
-      status: 'PROCESSING',
-      message: 'Source document parsed for translation',
-      metadata: {
-        contentType,
-        chunkEstimate: Array.isArray(document?.chunks) ? document.chunks.length : 0,
-        assetCount: Array.isArray(document?.assets) ? document.assets.length : 0
-      },
-      attempt
-    });
-
-    let assetContext = { assets: [], anchors: [] };
-    let enrichedAssets = document.assets || [];
-    let resolvedAnchors = document.anchors || [];
-    try {
-      assetContext = await persistAssetsAndAnchors({
-        s3,
-        ddb,
-        bucket: RAW_BUCKET,
-        tableName: DOCS_TABLE,
-        translationId,
-        ownerId,
-        assets: document.assets || [],
-        anchors: document.anchors || []
-      });
-      if (assetContext?.assets?.length) {
-        const assetMap = new Map(assetContext.assets.map(asset => [asset.assetId, asset]));
-        enrichedAssets = (document.assets || []).map(asset => {
-          const stored = assetMap.get(asset.assetId);
-          if (!stored) {return asset;}
-          return { ...asset, s3Bucket: stored.s3Bucket || null, s3Key: stored.s3Key || null };
-        });
-      }
-      if (assetContext?.anchors?.length) {
-        resolvedAnchors = assetContext.anchors;
-      }
-    } catch (assetErr) {
-      await failTranslation({
-        translationId,
-        ownerId,
-        errorMessage: 'Failed to persist asset metadata',
-        context: { error: assetErr.message },
-        fileName: item.originalFilename
-      });
-      return;
-    }
-
-    await recordLog({
-      translationId,
-      ownerId,
-      category: 'processing',
-      stage: 'asset-preparation',
-      eventType: 'assets-indexed',
-      status: 'PROCESSING',
-      message: 'Assets and anchors prepared for translation',
-      metadata: {
-        assetsStored: assetContext?.assets?.length || enrichedAssets.length || 0,
-        anchorsStored: assetContext?.anchors?.length || resolvedAnchors.length || 0
-      },
-      attempt
-    });
-
-    let engine;
-    try {
-      engine = await getTranslationEngine();
-    } catch (engineErr) {
-      await failTranslation({ translationId, ownerId, errorMessage: 'Failed to initialise translation engine', context: { error: engineErr.message }, fileName: item.originalFilename, attempt });
-      return;
-    }
-
-    const existingChunks = await listChunks(translationId, ownerId);
-    const byId = new Map();
-    for (const stored of existingChunks) {
-      if (stored?.chunkId) {
-        byId.set(stored.chunkId, stored);
-      }
-    }
-
-    const pending = [];
-    for (const chunk of document.chunks) {
-      const stored = await ensureChunkSource({ translationId, ownerId, chunk });
-      const record = stored || byId.get(chunk.id) || null;
-      if (record?.chunkId) {
-        byId.set(record.chunkId, record);
-        if (record.status !== 'COMPLETED') {
-          pending.push({ chunk, record });
-        }
-      }
-    }
-
-    const chunkSummary = summariseChunks(Array.from(byId.values()));
-    await updateTranslationItem(translationId, ownerId, {
-      totalChunks: document.chunks.length,
-      processedChunks: chunkSummary.completed,
-      failedChunks: chunkSummary.failed,
-      headHtml: document.headHtml,
-      assetCount: enrichedAssets.length
-    });
-
-    await recordLog({
-      translationId,
-      ownerId,
-      category: 'chunk-processing',
-      stage: 'queue',
-      eventType: 'chunks-queued',
-      status: 'PROCESSING',
-      message: `${pending.length} chunk(s) queued for machine translation`,
-      metadata: {
-        totalChunks: document.chunks.length,
-        pendingChunks: pending.length,
-        completedChunks: chunkSummary.completed
-      },
-      chunkProgress: {
-        completed: chunkSummary.completed,
-        failed: chunkSummary.failed,
-        total: document.chunks.length
-      },
-      attempt
-    });
-
-    control = await enforceControlSignals({ translationId, ownerId, chunkRecords: Array.from(byId.values()) });
-    if (control.action !== 'continue') {
-      console.log('translationWorker exiting due to control signal before machine translation', { translationId, action: control.action });
-      return;
-    }
-    item = control.item;
-
-    let translations = [];
-    if (pending.length) {
->>>>>>> 7a3f240a
       try {
         payload = JSON.parse(record.body);
       } catch (err) {
         console.warn('translationWorker failed to parse SQS message', { messageId: record.messageId, error: err.message });
         continue;
       }
-<<<<<<< HEAD
       try {
         await handlePayload(payload, { messageId: record.messageId });
       } catch (err) {
         console.error('translationWorker handler error', { messageId: record.messageId, error: err.message });
       }
-=======
-
-      for (const translation of translations) {
-        const controlState = await enforceControlSignals({ translationId, ownerId, chunkRecords: Array.from(byId.values()) });
-        if (controlState.action !== 'continue') {
-          console.log('translationWorker exiting due to control signal during chunk updates', { translationId, action: controlState.action });
-          return;
-        }
-        item = controlState.item;
-        const record = byId.get(translation.id) || pending.find(p => p.chunk.id === translation.id)?.record;
-        if (!record) {continue;}
-        const updated = await updateChunkState({
-          translationId,
-          ownerId,
-          chunkOrder: record.order,
-          patch: {
-            status: 'COMPLETED',
-            machineHtml: translation.translatedHtml || record.sourceHtml,
-            provider: translation.provider || engine.name,
-            model: translation.model || engine.model,
-            lastUpdatedBy: 'machine',
-            lastUpdatedAt: now(),
-            completedAt: now(),
-            errorMessage: null
-          }
-        });
-        if (updated?.chunkId) {
-          byId.set(updated.chunkId, updated);
-        }
-      }
-
-      const machineSummary = summariseChunks(Array.from(byId.values()));
-      await recordLog({
-        translationId,
-        ownerId,
-        category: 'chunk-processing',
-        stage: 'machine-translation',
-        eventType: 'chunks-processed',
-        status: 'PROCESSING',
-        message: `${translations.length} chunk(s) machine-translated`,
-        metadata: {
-          provider: engine.name,
-          model: engine.model,
-          translatedChunks: translations.length
-        },
-        chunkProgress: {
-          completed: machineSummary.completed,
-          failed: machineSummary.failed,
-          total: machineSummary.total
-        },
-        attempt
-      });
-    }
-
-    const finalChunks = Array.from(byId.values()).sort((a, b) => (a.order || 0) - (b.order || 0));
-    const finalSummary = summariseChunks(finalChunks);
-
-    control = await enforceControlSignals({ translationId, ownerId, chunkRecords: finalChunks });
-    if (control.action !== 'continue') {
-      console.log('translationWorker exiting due to control signal before finalisation', { translationId, action: control.action });
-      return;
-    }
-    item = control.item;
-
-    if (finalSummary.total === 0 || finalSummary.completed !== finalSummary.total) {
-      await updateTranslationItem(translationId, ownerId, {
-        processedChunks: finalSummary.completed,
-        failedChunks: finalSummary.failed
-      });
-      console.warn('translationWorker incomplete progress', {
-        translationId,
-        ownerId,
-        summary: finalSummary
-      });
-      return;
-    }
-
-    const normalizedChunks = finalChunks.map(chunk => ({
-      id: chunk.chunkId,
-      order: chunk.order,
-      blockId: chunk.blockId || chunk.chunkId,
-      assetAnchors: chunk.assetAnchors || [],
-      sourceHtml: chunk.sourceHtml,
-      sourceText: chunk.sourceText,
-      machineHtml: chunk.machineHtml,
-      reviewerHtml: chunk.reviewerHtml || null,
-      provider: chunk.provider || engine.name,
-      model: chunk.model || engine.model,
-      lastUpdatedBy: chunk.lastUpdatedBy || 'machine',
-      lastUpdatedAt: chunk.lastUpdatedAt || chunk.updatedAt || now(),
-      reviewerName: chunk.reviewerName || null
-    }));
-
-    const serializedAssets = assetContext.assets && assetContext.assets.length
-      ? assetContext.assets
-      : enrichedAssets.map(asset => ({
-        assetId: asset.assetId,
-        mime: asset.mime,
-        bytes: asset.bytes ?? (asset.buffer ? asset.buffer.length : 0),
-        widthPx: asset.widthPx || null,
-        heightPx: asset.heightPx || null,
-        keepOriginalLanguage: Boolean(asset.keepOriginalLanguage),
-        altText: asset.altText || '',
-        caption: asset.caption || null,
-        s3Bucket: asset.s3Bucket || null,
-        s3Key: asset.s3Key || null,
-        originalName: asset.originalName || null
-      }));
-
-    const serializedAnchors = assetContext.anchors && assetContext.anchors.length
-      ? assetContext.anchors
-      : resolvedAnchors;
-
-    const payload = {
-      translationId,
-      generatedAt: now(),
-      sourceLanguage: item.sourceLanguage,
-      targetLanguage: item.targetLanguage,
-      provider: engine.name,
-      model: engine.model,
-      headHtml: document.headHtml,
-      chunks: normalizedChunks,
-      assets: serializedAssets,
-      anchors: serializedAnchors
-    };
-
-    const chunkKey = `translations/chunks/${ownerId}/${translationId}.json`;
-    try {
-      await putObject(RAW_BUCKET, chunkKey, JSON.stringify(payload), 'application/json');
-      console.log('translationWorker chunks stored', { translationId, chunkKey, chunkCount: payload.chunks.length });
-      await recordLog({
-        translationId,
-        ownerId,
-        category: 'reassembly',
-        stage: 'chunk-persist',
-        eventType: 'chunk-payload-stored',
-        status: 'PROCESSING',
-        message: 'Chunk payload persisted to storage',
-        metadata: {
-          chunkKey,
-          chunkCount: payload.chunks.length
-        },
-        chunkProgress: {
-          completed: payload.chunks.length,
-          failed: 0,
-          total: payload.chunks.length
-        }
-      });
-    } catch (chunkErr) {
-      await failTranslation({ translationId, ownerId, errorMessage: 'Failed to persist translation chunks', context: { chunkKey, error: chunkErr.message }, fileName: item.originalFilename, attempt });
-      return;
-    }
-
-    const machineHtml = assembleHtmlDocument({
-      headHtml: document.headHtml,
-      chunks: normalizedChunks,
-      assets: enrichedAssets,
-      anchors: resolvedAnchors
-    });
-    const machineKey = `translations/machine/${ownerId}/${translationId}.html`;
-    try {
-      await putObject(RAW_BUCKET, machineKey, machineHtml, 'text/html');
-      console.log('translationWorker machine HTML stored', { translationId, machineKey, length: machineHtml.length });
-      await recordLog({
-        translationId,
-        ownerId,
-        category: 'reassembly',
-        stage: 'machine-output',
-        eventType: 'machine-html-stored',
-        status: 'PROCESSING',
-        message: 'Machine translated HTML stored',
-        metadata: {
-          machineKey,
-          htmlLength: machineHtml.length
-        }
-      });
-    } catch (htmlErr) {
-      await failTranslation({ translationId, ownerId, errorMessage: 'Failed to persist machine translated HTML', context: { machineKey, error: htmlErr.message }, fileName: item.originalFilename, attempt });
-      return;
->>>>>>> 7a3f240a
     }
     return;
   }
